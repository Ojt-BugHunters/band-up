--- conflicted
+++ resolved
@@ -1,6 +1,6 @@
-<<<<<<< HEAD
 import type { Flashcard } from '@/lib/api/dto/flashcards';
-import { Test } from '@/lib/api/dto/test';
+import { Comment } from '@/lib/api/dto/comment';
+import { Test, TestOverview } from '@/lib/api/dto/test';
 
 export const mockFlashcards: Flashcard[] = [
   {
@@ -101,13 +101,7 @@
   },
 ];
 
-export const mockTests: Test[] = [
-=======
-import { Comment } from '@/lib/api/dto/comment';
-import { Test, TestOverview } from '@/lib/api/dto/test';
-
 export const mockTests: TestOverview[] = [
->>>>>>> 64207621
     {
         id: '1',
         title: 'IELTS Academic Reading Practice Test 1',
