--- conflicted
+++ resolved
@@ -1,11 +1,5 @@
 'use client';
 
-<<<<<<< HEAD
-import { DailyLearnersChart } from '@/components/daily-learners-chart';
-import { TopDecksChart } from '@/components/top-decks-chart';
-import { CardStatusChart } from '@/components/card-status-chart';
-import { FlashcardTable } from '@/components/flashcard-table';
-=======
 import {
     Card,
     CardContent,
@@ -32,7 +26,6 @@
     Layers,
 } from 'lucide-react';
 import { StatCard } from '@/components/admin-stats-card';
->>>>>>> f34130e0
 
 export default function FlashcardPage() {
     return (
@@ -47,12 +40,6 @@
                 </p>
             </div>
 
-<<<<<<< HEAD
-            <div className="grid gap-6 lg:grid-cols-1">
-                <DailyLearnersChart />
-
-                <CardStatusChart />
-=======
             <Tabs defaultValue="overview" className="space-y-6">
                 <TabsList className="grid w-full max-w-md grid-cols-4">
                     <TabsTrigger value="overview">Overview</TabsTrigger>
@@ -172,7 +159,6 @@
                                         </div>
                                     </div>
                                 </div>
->>>>>>> f34130e0
 
                                 <div className="space-y-3 border-t pt-4">
                                     <div className="text-muted-foreground text-sm font-medium">
@@ -226,10 +212,6 @@
                             </CardContent>
                         </Card>
 
-<<<<<<< HEAD
-                <FlashcardTable />
-            </div>
-=======
                         {/* Connect API here */}
                         <Card className="md:col-span-2">
                             <CardHeader>
@@ -457,7 +439,6 @@
                     </Card>
                 </TabsContent>
             </Tabs>
->>>>>>> f34130e0
         </div>
     );
 }