--- conflicted
+++ resolved
@@ -42,11 +42,7 @@
 } from 'lucide-react';
 import { useEffect, useMemo, useState } from 'react';
 import { useDebounce } from '@/lib/utils-client';
-<<<<<<< HEAD
-import CreateFlashcardDialog from './flash-card-dialog';
-=======
 import CreateFlashcardDialog from './create-flashcard-dialog';
->>>>>>> 9957abee
 
 export default function FlashcardPage() {
     const [search, setSearch] = useState('');
@@ -206,11 +202,7 @@
                             </SelectContent>
                         </Select>
                     )}
-<<<<<<< HEAD
-                   <CreateFlashcardDialog />
-=======
                     <CreateFlashcardDialog />
->>>>>>> 9957abee
                 </div>
             </div>
 
