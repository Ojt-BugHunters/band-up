'use client';
import { ConfirmDialog } from '@/components/confirm-dialog';
import FlashcardPlayer from '@/components/flashcard-player';
import { AccountPicture } from '@/components/ui/account-picture';
import { Badge } from '@/components/ui/badge';
import { Button } from '@/components/ui/button';
import { Card, CardContent } from '@/components/ui/card';
import {
    DropdownMenu,
    DropdownMenuContent,
    DropdownMenuItem,
    DropdownMenuTrigger,
} from '@/components/ui/dropdown-menu';
<<<<<<< HEAD
import { useParams, useRouter } from 'next/navigation';
import { DeckCard } from '@/lib/api/dto/flashcard';
import { useDeleteDeck } from '@/hooks/use-delete-deck';

export default function FlashcardDetailPage() {
=======
import { useDeleteDeck } from '@/hooks/use-delete-deck';
import { useUser } from '@/hooks/use-user';
import { DeckCard } from '@/lib/api/dto/flashcard';
import {
    BookOpenCheck,
    ClipboardCheck,
    Edit,
    GraduationCap,
    Settings,
    Trash2,
} from 'lucide-react';
import Link from 'next/link';
import { useParams, useRouter } from 'next/navigation';
import { useState } from 'react';

export default function FlashcardDetailPage() {
    const [open, setOpen] = useState(false);
>>>>>>> d2a15424
    const router = useRouter();
    const { id } = useParams<{ id: string }>();
    const raw = localStorage.getItem(`deck:${id}`);
    const deckCard: DeckCard = raw ? JSON.parse(raw) : null;
    const totalCards = deckCard?.cards.length;
    const deleteMutation = useDeleteDeck();
<<<<<<< HEAD
    const handleDelete = () => {
        if (confirm('Are you sure you want to delete this deck?')) {
            deleteMutation.mutate(id);
        }
=======
    const user = useUser();
    const isOwner = user?.id === deckCard?.authorId ? true : false;
    const handleDelete = () => {
        setOpen(true);
>>>>>>> d2a15424
    };

    return (
        <div className="mt-20 min-h-screen bg-gray-50 dark:bg-[#0a092d]">
            <div className="bg-white dark:bg-[#0a092d]">
                <div className="mx-auto max-w-7xl px-6 py-6">
                    <div className="flex items-start justify-between">
                        <div className="flex-1">
                            <h1 className="mb-3 text-3xl font-bold text-gray-900 dark:text-white">
                                {deckCard?.title}
                            </h1>
                            <div className="mb-4 flex items-center gap-3 text-sm text-gray-600 dark:text-gray-400">
                                <div className="flex items-center gap-2">
                                    <div className="h-8 w-8">
                                        <AccountPicture
                                            name={deckCard?.authorName}
                                        />
                                    </div>
                                    <span className="font-medium dark:text-gray-300">
                                        {deckCard?.authorName}
                                    </span>
                                </div>
                                <span>•</span>
                                <span>
                                    {new Date(
                                        deckCard?.createdAt,
                                    ).toLocaleDateString()}
                                </span>
                                <span>•</span>
                                <Badge
                                    variant="secondary"
                                    className={
                                        deckCard?.public
                                            ? 'border-0 bg-green-100 text-green-700 dark:bg-green-900/30 dark:text-green-400'
                                            : 'border-0 bg-gray-200 text-gray-700 dark:bg-gray-700/50 dark:text-gray-300'
                                    }
                                >
                                    {deckCard?.public ? 'Public' : 'Private'}
                                </Badge>
                            </div>
                        </div>
<<<<<<< HEAD
                        <div className="flex gap-2">
                            <DropdownMenu>
                                <DropdownMenuTrigger asChild>
                                    <Button
                                        variant="outline"
                                        size="sm"
                                        className="transition-colors dark:border-gray-700 dark:bg-[#2e3856] dark:text-white dark:hover:bg-[#3d4a6b]"
                                    >
                                        <Settings className="h-4 w-4" />
                                    </Button>
                                </DropdownMenuTrigger>
                                <DropdownMenuContent
                                    align="end"
                                    className="w-48 dark:border-gray-700 dark:bg-[#2e3856]"
                                >
                                    <DropdownMenuItem
                                        onClick={() =>
                                            router.push(`/flashcard/${id}/edit`)
                                        }
                                        className="cursor-pointer transition-colors dark:text-white dark:hover:bg-[#3d4a6b] dark:focus:bg-[#3d4a6b]"
                                    >
                                        <Edit className="mr-2 h-4 w-4" />
                                        <span>Edit</span>
                                    </DropdownMenuItem>
                                    <DropdownMenuItem
                                        onClick={handleDelete}
                                        className="cursor-pointer text-red-600 transition-colors dark:text-red-400 dark:hover:bg-[#3d4a6b] dark:focus:bg-[#3d4a6b] dark:focus:text-red-400"
                                    >
                                        <Trash2 className="mr-2 h-4 w-4" />
                                        <span>Delete</span>
                                    </DropdownMenuItem>
                                </DropdownMenuContent>
                            </DropdownMenu>
                        </div>
=======
                        {isOwner && (
                            <div className="flex gap-2">
                                <DropdownMenu>
                                    <DropdownMenuTrigger asChild>
                                        <Button
                                            variant="outline"
                                            size="sm"
                                            className="transition-colors dark:border-gray-700 dark:bg-[#2e3856] dark:text-white dark:hover:bg-[#3d4a6b]"
                                        >
                                            <Settings className="h-4 w-4" />
                                        </Button>
                                    </DropdownMenuTrigger>
                                    <DropdownMenuContent
                                        align="end"
                                        className="w-48 dark:border-gray-700 dark:bg-[#2e3856]"
                                    >
                                        <DropdownMenuItem
                                            onClick={() =>
                                                router.push(
                                                    `/flashcard/${id}/edit`,
                                                )
                                            }
                                            className="cursor-pointer transition-colors dark:text-white dark:hover:bg-[#3d4a6b] dark:focus:bg-[#3d4a6b]"
                                        >
                                            <Edit className="mr-2 h-4 w-4" />
                                            <span>Edit</span>
                                        </DropdownMenuItem>
                                        <DropdownMenuItem
                                            onClick={handleDelete}
                                            className="cursor-pointer text-red-600 transition-colors dark:text-red-400 dark:hover:bg-[#3d4a6b] dark:focus:bg-[#3d4a6b] dark:focus:text-red-400"
                                        >
                                            <Trash2 className="mr-2 h-4 w-4" />
                                            <span>Delete</span>
                                        </DropdownMenuItem>
                                    </DropdownMenuContent>
                                </DropdownMenu>
                            </div>
                        )}
                        <ConfirmDialog
                            open={open}
                            onOpenChange={setOpen}
                            title="Do you want to delete this deck ?"
                            description="This action cannot be undone"
                            confirmText={
                                deleteMutation.isPending
                                    ? 'Delete...'
                                    : 'Delete'
                            }
                            cancelText="Cancel"
                            destructive
                            loading={deleteMutation.isPending}
                            onConfirm={() => deleteMutation.mutate(id)}
                        />
>>>>>>> d2a15424
                    </div>

                    <div className="mt-6 flex gap-4">
                        <Link
                            href={`/flashcard/${id}/memorize`}
                            className="flex-1"
                        >
                            <Button
                                variant="outline"
                                className="border-lg h-auto w-full justify-start py-4 dark:border-gray-700 dark:bg-[#2e3856] dark:hover:bg-[#3d4a6b]"
                            >
                                <div className="flex items-center gap-3">
                                    <BookOpenCheck className="h-5 w-5 text-blue-600 dark:text-blue-400" />
                                    <div className="text-left">
                                        <div className="text-lg font-semibold dark:text-white">
                                            Flashcards
                                        </div>
                                        <div className="text-base text-gray-500 dark:text-gray-400">
                                            Review terms and definitions
                                        </div>
                                    </div>
                                </div>
                            </Button>
                        </Link>
                        <Link
                            href={`/flashcard/${id}/learn`}
                            className="flex-1"
                        >
                            <Button
                                variant="outline"
                                className="h-auto w-full justify-start py-4 dark:border-gray-700 dark:bg-[#2e3856] dark:hover:bg-[#3d4a6b]"
                            >
                                <div className="flex items-center gap-3">
                                    <GraduationCap className="h-5 w-5 text-green-600 dark:text-green-400" />
                                    <div className="text-left">
                                        <div className="text-lg font-semibold dark:text-white">
                                            Learn
                                        </div>
                                        <div className="text-base text-gray-500 dark:text-gray-400">
                                            Study with adaptive learning
                                        </div>
                                    </div>
                                </div>
                            </Button>
                        </Link>
                        <Link href="/flashcard/${id}/learn" className="flex-1">
                            <Button
                                variant="outline"
                                className="h-auto w-full justify-start py-4 dark:border-gray-700 dark:bg-[#2e3856] dark:hover:bg-[#3d4a6b]"
                            >
                                <div className="flex items-center gap-3">
                                    <ClipboardCheck className="h-5 w-5 text-rose-600 dark:text-rose-400" />
                                    <div className="text-left">
                                        <div className="text-lg font-semibold dark:text-white">
                                            Test
                                        </div>
                                        <div className="text-base text-gray-500 dark:text-gray-400">
                                            Take a practice test
                                        </div>
                                    </div>
                                </div>
                            </Button>
                        </Link>
                    </div>
                    <FlashcardPlayer deckCards={deckCard} />
                </div>
            </div>

            <div className="mx-auto max-w-7xl px-6 py-8">
                <div className="mb-6 flex items-center justify-between">
                    <h2 className="text-xl font-bold text-gray-900 dark:text-white">
                        Terms in this set ({totalCards})
                    </h2>
                </div>

                <div className="space-y-3">
                    {deckCard?.cards.map((card, index) => (
                        <Card
                            key={card.id}
                            className="border border-gray-200 transition-shadow hover:shadow-md dark:border-gray-700 dark:bg-[#2e3856] dark:hover:shadow-xl dark:hover:shadow-black/20"
                        >
                            <CardContent className="p-6">
                                <div className="grid grid-cols-2 gap-8">
                                    <div className="border-r border-gray-200 pr-8 dark:border-gray-700">
                                        <div className="mb-2 text-xs font-semibold text-gray-500 uppercase dark:text-gray-500">
                                            Term
                                        </div>
                                        <p className="text-base font-medium text-gray-900 dark:text-white">
                                            {card.front}
                                        </p>
                                    </div>
                                    <div className="pl-8">
                                        <div className="mb-2 text-xs font-semibold text-gray-500 uppercase dark:text-gray-500">
                                            Definition
                                        </div>
                                        <p className="text-base text-gray-700 dark:text-gray-300">
                                            {card.back}
                                        </p>
                                    </div>
                                </div>
                                <div className="absolute top-4 right-4 text-sm font-semibold text-gray-400 dark:text-gray-600">
                                    {index + 1}
                                </div>
                            </CardContent>
                        </Card>
                    ))}
                </div>
            </div>
        </div>
    );
}<|MERGE_RESOLUTION|>--- conflicted
+++ resolved
@@ -11,13 +11,6 @@
     DropdownMenuItem,
     DropdownMenuTrigger,
 } from '@/components/ui/dropdown-menu';
-<<<<<<< HEAD
-import { useParams, useRouter } from 'next/navigation';
-import { DeckCard } from '@/lib/api/dto/flashcard';
-import { useDeleteDeck } from '@/hooks/use-delete-deck';
-
-export default function FlashcardDetailPage() {
-=======
 import { useDeleteDeck } from '@/hooks/use-delete-deck';
 import { useUser } from '@/hooks/use-user';
 import { DeckCard } from '@/lib/api/dto/flashcard';
@@ -35,24 +28,16 @@
 
 export default function FlashcardDetailPage() {
     const [open, setOpen] = useState(false);
->>>>>>> d2a15424
     const router = useRouter();
     const { id } = useParams<{ id: string }>();
     const raw = localStorage.getItem(`deck:${id}`);
     const deckCard: DeckCard = raw ? JSON.parse(raw) : null;
     const totalCards = deckCard?.cards.length;
     const deleteMutation = useDeleteDeck();
-<<<<<<< HEAD
-    const handleDelete = () => {
-        if (confirm('Are you sure you want to delete this deck?')) {
-            deleteMutation.mutate(id);
-        }
-=======
     const user = useUser();
     const isOwner = user?.id === deckCard?.authorId ? true : false;
     const handleDelete = () => {
         setOpen(true);
->>>>>>> d2a15424
     };
 
     return (
@@ -94,42 +79,6 @@
                                 </Badge>
                             </div>
                         </div>
-<<<<<<< HEAD
-                        <div className="flex gap-2">
-                            <DropdownMenu>
-                                <DropdownMenuTrigger asChild>
-                                    <Button
-                                        variant="outline"
-                                        size="sm"
-                                        className="transition-colors dark:border-gray-700 dark:bg-[#2e3856] dark:text-white dark:hover:bg-[#3d4a6b]"
-                                    >
-                                        <Settings className="h-4 w-4" />
-                                    </Button>
-                                </DropdownMenuTrigger>
-                                <DropdownMenuContent
-                                    align="end"
-                                    className="w-48 dark:border-gray-700 dark:bg-[#2e3856]"
-                                >
-                                    <DropdownMenuItem
-                                        onClick={() =>
-                                            router.push(`/flashcard/${id}/edit`)
-                                        }
-                                        className="cursor-pointer transition-colors dark:text-white dark:hover:bg-[#3d4a6b] dark:focus:bg-[#3d4a6b]"
-                                    >
-                                        <Edit className="mr-2 h-4 w-4" />
-                                        <span>Edit</span>
-                                    </DropdownMenuItem>
-                                    <DropdownMenuItem
-                                        onClick={handleDelete}
-                                        className="cursor-pointer text-red-600 transition-colors dark:text-red-400 dark:hover:bg-[#3d4a6b] dark:focus:bg-[#3d4a6b] dark:focus:text-red-400"
-                                    >
-                                        <Trash2 className="mr-2 h-4 w-4" />
-                                        <span>Delete</span>
-                                    </DropdownMenuItem>
-                                </DropdownMenuContent>
-                            </DropdownMenu>
-                        </div>
-=======
                         {isOwner && (
                             <div className="flex gap-2">
                                 <DropdownMenu>
@@ -183,7 +132,6 @@
                             loading={deleteMutation.isPending}
                             onConfirm={() => deleteMutation.mutate(id)}
                         />
->>>>>>> d2a15424
                     </div>
 
                     <div className="mt-6 flex gap-4">
