'use client';

import { BlogCard } from './blog-card';
import { FeaturedCarousel } from './feature-carousel';
import { Highlight } from '@/components/ui/highlight';
import { Plus, Search } from 'lucide-react';
import { Input } from '@/components/ui/input';
import { useEffect, useMemo, useState } from 'react';
import {
    Select,
    SelectContent,
    SelectItem,
    SelectTrigger,
    SelectValue,
} from '@/components/ui/select';
import Link from 'next/link';
import { Button } from '@/components/ui/button';
import { PaginationState } from '@tanstack/react-table';
<<<<<<< HEAD
<<<<<<< HEAD
import { fetchTagsApi } from '@/lib/utils';
import { useDebounce } from '@/lib/client-utils';
import { useGetBlogs } from '@/hooks/use-get-blogs';
=======
import { useGetBlogs } from '@/lib/service/blog';
>>>>>>> main
=======
import { useGetBlogs } from '@/lib/service/blog';
>>>>>>> 5eb45ea7
import { PaginationControl } from '@/components/ui/pagination-control';
import LiquidLoading from '@/components/ui/liquid-loader';
import { NotFound } from '@/components/not-found';
import { TagSelect } from './tag-select';
import { useDebounce } from '@/lib/utils';

export default function BlogListPage() {
    const [search, setSearch] = useState('');
    const [sortOrder, setSortOrder] = useState<'latest' | 'oldest'>('latest');
    const [pagination, setPagination] = useState<PaginationState>({
        pageSize: 9,
        pageIndex: 0,
    });
    const [selectedTagId, setSelectedTagId] = useState<string>('');
    const debouncedSearch = useDebounce(search, 400);
    const apiPaging = useMemo(
        () => ({
            pageNo: pagination.pageIndex,
            pageSize: pagination.pageSize,
            queryBy: debouncedSearch.trim() || '',
            ascending: sortOrder === 'oldest',
            tagId: selectedTagId || undefined,
        }),
        [
            pagination.pageIndex,
            pagination.pageSize,
            debouncedSearch,
            sortOrder,
            selectedTagId,
        ],
    );
    useEffect(() => {
        setPagination((prev) => ({ ...prev, pageIndex: 0 }));
    }, [debouncedSearch, selectedTagId, sortOrder]);

    const { data, isPending, isError } = useGetBlogs(apiPaging);

    const blogs = useMemo(() => {
        if (!data?.content) return [];
        return [...data.content].sort((a, b) => {
            const da = new Date(a.publishedDate).getTime();
            const db = new Date(b.publishedDate).getTime();
            return sortOrder === 'latest' ? db - da : da - db;
        });
    }, [data, sortOrder]);

    if (isPending) {
        return <LiquidLoading />;
    }

    if (isError) {
        return <NotFound />;
    }

    return (
        <div className="bg-background min-h-screen p-8">
            <section className="mt-8 px-4 pt-25 pb-16 sm:px-6 lg:px-8">
                <div className="mx-auto max-w-7xl">
                    <div className="mb-12 text-center">
                        <h2 className="text-foreground mb-6 text-3xl font-bold text-balance md:text-6xl">
                            IELTS Learning Hub
                        </h2>
                        <p className="text-muted-foreground mx-auto max-w-2xl text-xl leading-relaxed text-pretty">
                            Explore{' '}
                            <Highlight className="bg-sky-400 text-black dark:text-white">
                                expert insights, topic analyses, and practice
                                tools
                            </Highlight>{' '}
                            built to sharpen your IELTS skills — for both
                            Academic and General Training.
                        </p>
                    </div>
                    <FeaturedCarousel />
                </div>
            </section>

            <div className="mx-auto max-w-7xl">
                <div className="mt-4 mb-8 flex items-center justify-between">
                    <h2 className="text-foreground text-3xl font-bold">
                        Latest Articles
                    </h2>
                </div>

                <div className="mb-10 flex flex-col gap-4 sm:flex-row">
                    <div className="relative flex-1">
                        <Search className="absolute top-1/2 left-4 h-4 w-4 -translate-y-1/2 transform text-slate-400" />
                        <Input
                            value={search}
                            onChange={(e) => setSearch(e.target.value)}
                            placeholder="Search by title, content, author, or tag..."
                            className="mx-auto rounded-xl border-slate-200 pl-11 focus:border-blue-300 focus:ring-blue-200"
                        />
                    </div>

                    <TagSelect
                        value={selectedTagId}
                        onChange={setSelectedTagId}
                        width={320}
                    />

                    <Select
                        value={sortOrder}
                        onValueChange={(val: 'latest' | 'oldest') =>
                            setSortOrder(val)
                        }
                    >
                        <SelectTrigger className="w-[160px] rounded-lg border-slate-200 focus:ring-blue-200">
                            <SelectValue placeholder="Sort by" />
                        </SelectTrigger>
                        <SelectContent>
                            <SelectItem value="latest">Latest</SelectItem>
                            <SelectItem value="oldest">Oldest</SelectItem>
                        </SelectContent>
                    </Select>

                    <Link href="/blog/new">
                        <Button className="cursor-pointer rounded-xl bg-zinc-800 font-medium text-white shadow-lg shadow-blue-600/25 hover:bg-zinc-900">
                            <Plus className="mr-2 h-4 w-4" />
                            Create New Blog
                        </Button>
                    </Link>
                </div>

                <div className="mb-16 grid grid-cols-1 gap-8 md:grid-cols-2 lg:grid-cols-3">
                    {blogs?.map((post) => (
                        <BlogCard key={post.id} blogPost={post} />
                    ))}
                </div>

                <div className="mx-auto max-w-7xl">
                    <PaginationControl
                        className="mt-6"
                        itemCount={data?.totalElements ?? 0}
                        pagination={pagination}
                        setPagination={setPagination}
                    />
                </div>
            </div>
        </div>
    );
}<|MERGE_RESOLUTION|>--- conflicted
+++ resolved
@@ -16,17 +16,7 @@
 import Link from 'next/link';
 import { Button } from '@/components/ui/button';
 import { PaginationState } from '@tanstack/react-table';
-<<<<<<< HEAD
-<<<<<<< HEAD
-import { fetchTagsApi } from '@/lib/utils';
-import { useDebounce } from '@/lib/client-utils';
-import { useGetBlogs } from '@/hooks/use-get-blogs';
-=======
 import { useGetBlogs } from '@/lib/service/blog';
->>>>>>> main
-=======
-import { useGetBlogs } from '@/lib/service/blog';
->>>>>>> 5eb45ea7
 import { PaginationControl } from '@/components/ui/pagination-control';
 import LiquidLoading from '@/components/ui/liquid-loader';
 import { NotFound } from '@/components/not-found';
