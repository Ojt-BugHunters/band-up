'use client';

import {
    CircleCheckIcon,
    InfoIcon,
    Loader2Icon,
    OctagonXIcon,
    TriangleAlertIcon,
} from 'lucide-react';
import { useTheme } from 'next-themes';
import { Toaster as Sonner, type ToasterProps } from 'sonner';

const Toaster = ({ ...props }: ToasterProps) => {
    const { theme = 'system' } = useTheme();

    return (
        <Sonner
            theme={theme as ToasterProps['theme']}
<<<<<<< HEAD
            position="top-center"
            className="toaster group"
=======
            position="top-right"
            duration={3000}
            className="toaster group z-[9999]"
>>>>>>> 502eee8a
            icons={{
                success: <CircleCheckIcon className="size-4" />,
                info: <InfoIcon className="size-4" />,
                warning: <TriangleAlertIcon className="size-4" />,
                error: <OctagonXIcon className="size-4" />,
                loading: <Loader2Icon className="size-4 animate-spin" />,
            }}
            style={
                {
                    '--normal-bg': 'var(--popover)',
                    '--normal-text': 'var(--popover-foreground)',
                    '--normal-border': 'var(--border)',
                    '--border-radius': 'var(--radius)',
                } as React.CSSProperties
            }
            {...props}
        />
    );
};

export { Toaster };<|MERGE_RESOLUTION|>--- conflicted
+++ resolved
@@ -16,14 +16,9 @@
     return (
         <Sonner
             theme={theme as ToasterProps['theme']}
-<<<<<<< HEAD
-            position="top-center"
-            className="toaster group"
-=======
             position="top-right"
             duration={3000}
             className="toaster group z-[9999]"
->>>>>>> 502eee8a
             icons={{
                 success: <CircleCheckIcon className="size-4" />,
                 info: <InfoIcon className="size-4" />,
