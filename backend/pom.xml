<?xml version="1.0" encoding="UTF-8"?>
<project xmlns="http://maven.apache.org/POM/4.0.0" xmlns:xsi="http://www.w3.org/2001/XMLSchema-instance"
		 xsi:schemaLocation="http://maven.apache.org/POM/4.0.0 https://maven.apache.org/xsd/maven-4.0.0.xsd">
	<modelVersion>4.0.0</modelVersion>
	<parent>
		<groupId>org.springframework.boot</groupId>
		<artifactId>spring-boot-starter-parent</artifactId>
		<version>3.5.5</version>
		<relativePath/> <!-- lookup parent from repository -->
	</parent>
	<groupId>com.project</groupId>
	<artifactId>Band-Up</artifactId>
	<version>0.0.1-SNAPSHOT</version>
	<name>Band-Up</name>
	<description>Spring Boot platform for IELTS learning, practice, and test tracking.</description>
	<url/>
	<licenses>
		<license/>
	</licenses>
	<developers>
		<developer/>
	</developers>
	<scm>
		<connection/>
		<developerConnection/>
		<tag/>
		<url/>
	</scm>
	<properties>
		<java.version>21</java.version>
	</properties>
	<dependencies>
		<dependency>
			<groupId>org.springframework.boot</groupId>
			<artifactId>spring-boot-starter-data-jpa</artifactId>
		</dependency>
		<dependency>
			<groupId>org.springframework.boot</groupId>
			<artifactId>spring-boot-starter-security</artifactId>
		</dependency>
		<dependency>
			<groupId>org.springframework.boot</groupId>
			<artifactId>spring-boot-starter-web</artifactId>
		</dependency>

		<dependency>
			<groupId>org.postgresql</groupId>
			<artifactId>postgresql</artifactId>
			<scope>runtime</scope>
		</dependency>
		<dependency>
			<groupId>org.projectlombok</groupId>
			<artifactId>lombok</artifactId>
			<optional>true</optional>
		</dependency>
		<dependency>
			<groupId>org.springframework.boot</groupId>
			<artifactId>spring-boot-starter-test</artifactId>
			<scope>test</scope>
		</dependency>
		<dependency>
			<groupId>org.springframework.security</groupId>
			<artifactId>spring-security-test</artifactId>
			<scope>test</scope>
		</dependency>
		<!-- https://mvnrepository.com/artifact/org.springdoc/springdoc-openapi-starter-webmvc-ui -->
		<dependency>
			<groupId>org.springdoc</groupId>
			<artifactId>springdoc-openapi-starter-webmvc-ui</artifactId>
			<version>2.8.9</version>
		</dependency>
		<dependency>
			<groupId>org.modelmapper</groupId>
			<artifactId>modelmapper</artifactId>
			<version>2.3.0</version>
		</dependency>
		<!-- https://mvnrepository.com/artifact/io.jsonwebtoken/jjwt-api -->
		<dependency>
			<groupId>io.jsonwebtoken</groupId>
			<artifactId>jjwt-api</artifactId>
			<version>0.12.6</version>
		</dependency>
		<dependency>
			<groupId>io.jsonwebtoken</groupId>
			<artifactId>jjwt-impl</artifactId>
			<version>0.12.6</version>
			<scope>runtime</scope>
		</dependency>
		<dependency>
			<groupId>io.jsonwebtoken</groupId>
			<artifactId>jjwt-jackson</artifactId> <!-- or jjwt-gson -->
			<version>0.12.6</version>
			<scope>runtime</scope>
		</dependency>
		<dependency>
			<groupId>org.springframework.boot</groupId>
			<artifactId>spring-boot-starter-validation</artifactId>
		</dependency>
		<dependency>

			<groupId>software.amazon.awssdk</groupId>
			<artifactId>s3</artifactId>
			<version>2.20.120</version>
		</dependency>
		<dependency>
			<groupId>software.amazon.awssdk</groupId>
			<artifactId>cloudfront</artifactId>
			<version>2.20.120</version>
		</dependency>
		<dependency>
			<groupId>org.springframework.boot</groupId>
			<artifactId>spring-boot-starter-oauth2-client</artifactId>
		</dependency>
		<dependency>
			<groupId>org.springframework.boot</groupId>
			<artifactId>spring-boot-starter-mail</artifactId>
		</dependency>
<<<<<<< HEAD
		<!-- Use AWS SDK v1 CloudFront signer helper -->


=======
		<dependency>
			<groupId>org.springframework.boot</groupId>
			<artifactId>spring-boot-starter-thymeleaf</artifactId>
		</dependency>
		<dependency>
			<groupId>org.thymeleaf.extras</groupId>
			<artifactId>thymeleaf-extras-springsecurity6</artifactId>
		</dependency>
		<!-- https://mvnrepository.com/artifact/org.springframework.boot/spring-boot-starter-data-redis -->
		<dependency>
			<groupId>org.springframework.boot</groupId>
			<artifactId>spring-boot-starter-data-redis</artifactId>
			<version>3.5.6</version>
		</dependency>
>>>>>>> 0ec32eb1

	</dependencies>

	<build>
		<plugins>
			<plugin>
				<groupId>org.apache.maven.plugins</groupId>
				<artifactId>maven-compiler-plugin</artifactId>
				<configuration>
					<annotationProcessorPaths>
						<path>
							<groupId>org.projectlombok</groupId>
							<artifactId>lombok</artifactId>
						</path>
					</annotationProcessorPaths>
				</configuration>
			</plugin>
			<plugin>
				<groupId>org.springframework.boot</groupId>
				<artifactId>spring-boot-maven-plugin</artifactId>
				<configuration>
					<excludes>
						<exclude>
							<groupId>org.projectlombok</groupId>
							<artifactId>lombok</artifactId>
						</exclude>
					</excludes>
				</configuration>
			</plugin>
		</plugins>
	</build>

</project><|MERGE_RESOLUTION|>--- conflicted
+++ resolved
@@ -115,11 +115,6 @@
 			<groupId>org.springframework.boot</groupId>
 			<artifactId>spring-boot-starter-mail</artifactId>
 		</dependency>
-<<<<<<< HEAD
-		<!-- Use AWS SDK v1 CloudFront signer helper -->
-
-
-=======
 		<dependency>
 			<groupId>org.springframework.boot</groupId>
 			<artifactId>spring-boot-starter-thymeleaf</artifactId>
@@ -134,7 +129,6 @@
 			<artifactId>spring-boot-starter-data-redis</artifactId>
 			<version>3.5.6</version>
 		</dependency>
->>>>>>> 0ec32eb1
 
 	</dependencies>
 
