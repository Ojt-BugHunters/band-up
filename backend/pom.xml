<?xml version="1.0" encoding="UTF-8"?>
<project xmlns="http://maven.apache.org/POM/4.0.0" xmlns:xsi="http://www.w3.org/2001/XMLSchema-instance"
	xsi:schemaLocation="http://maven.apache.org/POM/4.0.0 https://maven.apache.org/xsd/maven-4.0.0.xsd">
	<modelVersion>4.0.0</modelVersion>
	<parent>
		<groupId>org.springframework.boot</groupId>
		<artifactId>spring-boot-starter-parent</artifactId>
		<version>3.5.5</version>
		<relativePath/> <!-- lookup parent from repository -->
	</parent>
	<groupId>com.project</groupId>
	<artifactId>Band-Up</artifactId>
	<version>0.0.1-SNAPSHOT</version>
	<name>Band-Up</name>
	<description>Spring Boot platform for IELTS learning, practice, and test tracking.</description>
	<url/>
	<licenses>
		<license/>
	</licenses>
	<developers>
		<developer/>
	</developers>
	<scm>
		<connection/>
		<developerConnection/>
		<tag/>
		<url/>
	</scm>
	<properties>
		<java.version>21</java.version>
	</properties>
	<dependencies>
		<dependency>
			<groupId>org.springframework.boot</groupId>
			<artifactId>spring-boot-starter-data-jpa</artifactId>
		</dependency>
		<dependency>
			<groupId>org.springframework.boot</groupId>
			<artifactId>spring-boot-starter-security</artifactId>
		</dependency>
		<dependency>
			<groupId>org.springframework.boot</groupId>
			<artifactId>spring-boot-starter-web</artifactId>
		</dependency>

		<dependency>
			<groupId>org.postgresql</groupId>
			<artifactId>postgresql</artifactId>
			<scope>runtime</scope>
		</dependency>
		<dependency>
			<groupId>org.projectlombok</groupId>
			<artifactId>lombok</artifactId>
			<optional>true</optional>
		</dependency>
		<dependency>
			<groupId>org.springframework.boot</groupId>
			<artifactId>spring-boot-starter-test</artifactId>
			<scope>test</scope>
		</dependency>
		<dependency>
			<groupId>org.springframework.security</groupId>
			<artifactId>spring-security-test</artifactId>
			<scope>test</scope>
		</dependency>
		<!-- https://mvnrepository.com/artifact/org.springdoc/springdoc-openapi-starter-webmvc-ui -->
		<dependency>
			<groupId>org.springdoc</groupId>
			<artifactId>springdoc-openapi-starter-webmvc-ui</artifactId>
			<version>2.8.9</version>
		</dependency>
		<dependency>
			<groupId>org.modelmapper</groupId>
			<artifactId>modelmapper</artifactId>
			<version>2.3.0</version>
		</dependency>
		<!-- https://mvnrepository.com/artifact/io.jsonwebtoken/jjwt-api -->
		<dependency>
			<groupId>io.jsonwebtoken</groupId>
			<artifactId>jjwt-api</artifactId>
			<version>0.12.6</version>
		</dependency>
		<dependency>
			<groupId>io.jsonwebtoken</groupId>
			<artifactId>jjwt-impl</artifactId>
			<version>0.12.6</version>
			<scope>runtime</scope>
		</dependency>
		<dependency>
			<groupId>io.jsonwebtoken</groupId>
			<artifactId>jjwt-jackson</artifactId> <!-- or jjwt-gson -->
			<version>0.12.6</version>
			<scope>runtime</scope>
		</dependency>
		<dependency>
			<groupId>org.springframework.boot</groupId>
			<artifactId>spring-boot-starter-validation</artifactId>
		</dependency>
		<dependency>

			<groupId>software.amazon.awssdk</groupId>
			<artifactId>s3</artifactId>
			<version>2.20.120</version>
		</dependency>
		<dependency>
			<groupId>software.amazon.awssdk</groupId>
			<artifactId>cloudfront</artifactId>
			<version>2.20.120</version>
		</dependency>

<<<<<<< HEAD
=======

>>>>>>> 8d3239ac
			<groupId>org.springframework.boot</groupId>
			<artifactId>spring-boot-starter-oauth2-client</artifactId>
		</dependency>
		<dependency>
			<groupId>org.springframework.boot</groupId>
			<artifactId>spring-boot-starter-mail</artifactId>
		</dependency>
<<<<<<< HEAD
=======

>>>>>>> 8d3239ac
	</dependencies>

	<build>
		<plugins>
			<plugin>
				<groupId>org.apache.maven.plugins</groupId>
				<artifactId>maven-compiler-plugin</artifactId>
				<configuration>
					<annotationProcessorPaths>
						<path>
							<groupId>org.projectlombok</groupId>
							<artifactId>lombok</artifactId>
						</path>
					</annotationProcessorPaths>
				</configuration>
			</plugin>
			<plugin>
				<groupId>org.springframework.boot</groupId>
				<artifactId>spring-boot-maven-plugin</artifactId>
				<configuration>
					<excludes>
						<exclude>
							<groupId>org.projectlombok</groupId>
							<artifactId>lombok</artifactId>
						</exclude>
					</excludes>
				</configuration>
			</plugin>
		</plugins>
	</build>

</project><|MERGE_RESOLUTION|>--- conflicted
+++ resolved
@@ -108,10 +108,7 @@
 			<version>2.20.120</version>
 		</dependency>
 
-<<<<<<< HEAD
-=======
 
->>>>>>> 8d3239ac
 			<groupId>org.springframework.boot</groupId>
 			<artifactId>spring-boot-starter-oauth2-client</artifactId>
 		</dependency>
@@ -119,10 +116,7 @@
 			<groupId>org.springframework.boot</groupId>
 			<artifactId>spring-boot-starter-mail</artifactId>
 		</dependency>
-<<<<<<< HEAD
-=======
 
->>>>>>> 8d3239ac
 	</dependencies>
 
 	<build>
