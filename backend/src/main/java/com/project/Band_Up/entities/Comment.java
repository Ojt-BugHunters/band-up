package com.project.Band_Up.entities;

import jakarta.persistence.*;
import jakarta.validation.constraints.NotNull;
import jakarta.validation.constraints.Null;
import lombok.*;
import org.hibernate.annotations.CreationTimestamp;
import org.hibernate.annotations.UuidGenerator;

import java.time.LocalDateTime;
import java.util.List;
import java.util.UUID;

@Entity
@Setter
@Getter
@NoArgsConstructor
@AllArgsConstructor
@Builder
@Table(name = "comment")
public class Comment {

    @Id
    @GeneratedValue
    @UuidGenerator(style = UuidGenerator.Style.TIME)
    private UUID id;

    @ManyToOne(fetch = FetchType.LAZY, optional = false)
    @JoinColumn (name = "user_id", nullable = false,
            foreignKey = @ForeignKey(name = "fk_comment_user"))
    private Account user ;

<<<<<<< HEAD
    @ManyToOne(fetch = FetchType.LAZY)
=======
    @ManyToOne(fetch = FetchType.LAZY, optional = false)
>>>>>>> 23a9c6f0
    @JoinColumn (name= "test_id", nullable = true,
            foreignKey = @ForeignKey(name = "fk_comment_test"))
    private Test test ;

<<<<<<< HEAD
    @ManyToOne(fetch = FetchType.LAZY)
    @JoinColumn(name = "blog_post_id", nullable = true,
            foreignKey = @ForeignKey(name = "fk_comment_blog_post"))
=======
    @ManyToOne(fetch = FetchType.LAZY, optional = false)
    @JoinColumn(name = "blog_post_id", nullable = true)
>>>>>>> 23a9c6f0
    private BlogPost blogPost;

    @NotNull
    private String content ;

    @CreationTimestamp
    @Column(name = "create_at", nullable = false, updatable = false)
    private LocalDateTime createAt;

    @OneToMany(mappedBy = "comment", fetch = FetchType.LAZY, cascade = CascadeType.ALL)
    private List<Reply> replies;
}<|MERGE_RESOLUTION|>--- conflicted
+++ resolved
@@ -30,23 +30,14 @@
             foreignKey = @ForeignKey(name = "fk_comment_user"))
     private Account user ;
 
-<<<<<<< HEAD
     @ManyToOne(fetch = FetchType.LAZY)
-=======
-    @ManyToOne(fetch = FetchType.LAZY, optional = false)
->>>>>>> 23a9c6f0
     @JoinColumn (name= "test_id", nullable = true,
             foreignKey = @ForeignKey(name = "fk_comment_test"))
     private Test test ;
 
-<<<<<<< HEAD
     @ManyToOne(fetch = FetchType.LAZY)
     @JoinColumn(name = "blog_post_id", nullable = true,
             foreignKey = @ForeignKey(name = "fk_comment_blog_post"))
-=======
-    @ManyToOne(fetch = FetchType.LAZY, optional = false)
-    @JoinColumn(name = "blog_post_id", nullable = true)
->>>>>>> 23a9c6f0
     private BlogPost blogPost;
 
     @NotNull
